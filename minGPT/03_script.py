--- conflicted
+++ resolved
@@ -63,11 +63,7 @@
     # create a Trainer object
     train_config = Trainer.get_default_config()
     train_config.learning_rate = 5e-4
-<<<<<<< HEAD
-    train_config.max_iters = 4000
-=======
     train_config.max_iters = 40000
->>>>>>> a4d2fedaf6c44448f4327ed25678ddd468f7c137
     train_config.num_workers = 0
     trainer = Trainer(train_config, model, train_dataset_random)
     trainer.set_callback('on_batch_end', batch_end_callback)
@@ -82,11 +78,7 @@
 
 for task, iterations, lr in zip(
     ["ascending", "descending", "add1", "add2", "ascending_add1", "double_hist"],
-<<<<<<< HEAD
-    [2000, 2000, 2000, 2000, 5000, 5000],
-=======
     [20_000, 20_000, 20_000, 20_000, 500_000, 500_000],
->>>>>>> a4d2fedaf6c44448f4327ed25678ddd468f7c137
     [5e-5, 5e-5, 5e-5, 5e-5, 5e-5, 5e-5]
 ):
     fname = f'03_{model_name}_prefix_{task}.pth'
